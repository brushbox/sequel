--- conflicted
+++ resolved
@@ -720,19 +720,13 @@
     m.x.should == 1
   end
 
-<<<<<<< HEAD
-  specify "should not typecast nil if field allows null values" do
-=======
   specify "should not typecast nil if NULLs are allowed" do
->>>>>>> 0bf3e462
     @c.instance_variable_set(:@db_schema, {:x=>{:type=>:integer,:allow_null=>true}})
     m = @c.new
     m.x = nil
     m.x.should == nil
   end
 
-<<<<<<< HEAD
-=======
   specify "should raise an error if attempting to typecast nil and NULLs are not allowed" do
     @c.instance_variable_set(:@db_schema, {:x=>{:type=>:integer,:allow_null=>false}})
     proc{@c.new.x = nil}.should raise_error(Sequel::Error)
@@ -746,7 +740,6 @@
     m.x.should == nil
   end
 
->>>>>>> 0bf3e462
   specify "should raise an error if invalid data is used in an integer field" do
     @c.instance_variable_set(:@db_schema, {:x=>{:type=>:integer}})
     proc{@c.new.x = 'a'}.should raise_error
